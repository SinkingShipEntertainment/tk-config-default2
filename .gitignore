<<<<<<< HEAD
# ---- ignore special files written during config setup

core/app_store.yml
core/install_location.yml
core/interpreter_*.cfg
core/pipeline_configuration.yml
core/shotgun.yml
tk-metadata


# compiled python files
*.py[co]

# Packages
*.egg
*.egg-info
dist
build
eggs
parts
bin
var
sdist
develop-eggs
.installed.cfg

# Installer logs
pip-log.txt

# Unit test / coverage reports
.coverage
.tox

#Translations
*.mo

#Mr Developer
.mr.developer.cfg

# Jetbrains Pycharm
.idea
venv
=======
# ---- ignore special files written during config setup

core/app_store.yml
core/install_location.yml
core/interpreter_*.cfg
core/pipeline_configuration.yml
core/shotgun.yml
tk-metadata


# compiled python files
*.py[co]

# Packages
*.egg
*.egg-info
dist
build
eggs
parts
bin
var
sdist
develop-eggs
.installed.cfg

# Installer logs
pip-log.txt

# Unit test / coverage reports
.coverage
.tox

#Translations
*.mo

#Mr Developer
.mr.developer.cfg

# ignore any IDE configuration folders (PyCharm, VSCode, etc.)
.idea/
.vs/
.vscode/
>>>>>>> d5b848a5
<|MERGE_RESOLUTION|>--- conflicted
+++ resolved
@@ -1,4 +1,3 @@
-<<<<<<< HEAD
 # ---- ignore special files written during config setup
 
 core/app_store.yml
@@ -41,48 +40,7 @@
 # Jetbrains Pycharm
 .idea
 venv
-=======
-# ---- ignore special files written during config setup
-
-core/app_store.yml
-core/install_location.yml
-core/interpreter_*.cfg
-core/pipeline_configuration.yml
-core/shotgun.yml
-tk-metadata
-
-
-# compiled python files
-*.py[co]
-
-# Packages
-*.egg
-*.egg-info
-dist
-build
-eggs
-parts
-bin
-var
-sdist
-develop-eggs
-.installed.cfg
-
-# Installer logs
-pip-log.txt
-
-# Unit test / coverage reports
-.coverage
-.tox
-
-#Translations
-*.mo
-
-#Mr Developer
-.mr.developer.cfg
 
 # ignore any IDE configuration folders (PyCharm, VSCode, etc.)
-.idea/
 .vs/
-.vscode/
->>>>>>> d5b848a5
+.vscode/