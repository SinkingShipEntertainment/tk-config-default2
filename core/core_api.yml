# Copyright (c) 2020 Autodesk, Inc.
#
# CONFIDENTIAL AND PROPRIETARY
#
# This work is provided "AS IS" and subject to the Shotgun Pipeline Toolkit
# Source Code License included in this distribution package. See LICENSE.
# By accessing, using, copying or modifying this work you indicate your
# agreement to the Shotgun Pipeline Toolkit Source Code License. All rights
# not expressly granted therein are reserved by Autodesk, Inc.

# this configuration file defines which version of the toolkit
# core API that should be used at runtime.

location:
  type: app_store
  name: tk-core
<<<<<<< HEAD
  version: v0.19.10
=======
  version: v0.19.14
>>>>>>> 117893a5
<|MERGE_RESOLUTION|>--- conflicted
+++ resolved
@@ -14,8 +14,4 @@
 location:
   type: app_store
   name: tk-core
-<<<<<<< HEAD
-  version: v0.19.10
-=======
-  version: v0.19.14
->>>>>>> 117893a5
+  version: v0.19.14