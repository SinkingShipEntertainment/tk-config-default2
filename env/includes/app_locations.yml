--- conflicted
+++ resolved
@@ -53,11 +53,7 @@
 apps.tk-multi-publish2.location:
   type: app_store
   name: tk-multi-publish2
-<<<<<<< HEAD
   version: v2.5.6
-=======
-  version: v2.5.3
->>>>>>> 80062c33
 
 # pythonconsole
 apps.tk-multi-pythonconsole.location:
