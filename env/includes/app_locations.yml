--- conflicted
+++ resolved
@@ -24,108 +24,72 @@
   type: app_store
   name: tk-multi-about
   version: v0.4.0
-<<<<<<< HEAD
+# breakdown
 apps.tk-multi-breakdown.location:
   type: app_store
   name: tk-multi-breakdown
   version: v1.8.0
-=======
-
-# breakdown
-apps.tk-multi-breakdown.location:
-  type: app_store
-  name: tk-multi-breakdown
-  version: v1.7.3
-
 # demo
->>>>>>> d5b848a5
 apps.tk-multi-demo.location:
   type: app_store
   name: tk-multi-demo
   version: v1.3.0
+# launchapp
 apps.tk-multi-launchapp.location:
   type: app_store
   name: tk-multi-launchapp
   version: v0.12.0
+# loader2
 apps.tk-multi-loader2.location:
   type: app_store
   name: tk-multi-loader2
   version: v1.21.0
-<<<<<<< HEAD
-=======
-
 # publish2
->>>>>>> d5b848a5
 apps.tk-multi-publish2.location:
   type: app_store
   name: tk-multi-publish2
   version: v2.6.0
-<<<<<<< HEAD
+  # pythonconsole
 apps.tk-multi-pythonconsole.location:
   type: app_store
   name: tk-multi-pythonconsole
   version: v1.3.0
-=======
-
-# pythonconsole
-apps.tk-multi-pythonconsole.location:
-  type: app_store
-  name: tk-multi-pythonconsole
-  version: v1.2.5
-
 # reviewsubmission
->>>>>>> d5b848a5
 apps.tk-multi-reviewsubmission.location:
   type: app_store
   name: tk-multi-reviewsubmission
   version: v1.2.0
-<<<<<<< HEAD
+  # screeningroom
 apps.tk-multi-screeningroom.location:
   type: app_store
   name: tk-multi-screeningroom
   version: v0.5.0
-=======
-
-# screeningroom
-apps.tk-multi-screeningroom.location:
-  type: app_store
-  name: tk-multi-screeningroom
-  version: v0.4.1
-
 # setframerange
->>>>>>> d5b848a5
 apps.tk-multi-setframerange.location:
   type: app_store
   name: tk-multi-setframerange
   version: v0.5.0
-<<<<<<< HEAD
-=======
-
 # shotgun panel
->>>>>>> d5b848a5
 apps.tk-multi-shotgunpanel.location:
   type: app_store
   name: tk-multi-shotgunpanel
   version: v1.8.0
-<<<<<<< HEAD
-=======
-
 # snapshot
->>>>>>> d5b848a5
 apps.tk-multi-snapshot.location:
   type: app_store
   name: tk-multi-snapshot
   version: v0.9.0
+# workfiles (required for Mari) Disabling for now -AA(2021-06-16)
+#apps.tk-multi-workfiles.location:
+#  type: app_store
+#  name: tk-multi-workfiles
+#  version: v0.7.4
+# workfiles2
 apps.tk-multi-workfiles2.location:
   type: app_store
   name: tk-multi-workfiles2
-<<<<<<< HEAD
   version: v0.13.0
-=======
-  version: v0.12.6
-
 # dev utils
->>>>>>> d5b848a5
 apps.tk-multi-devutils.location:
   type: app_store
   name: tk-multi-devutils
@@ -166,7 +130,7 @@
   type: app_store
   name: tk-nuke-quickreview
   version: v1.2.0
-<<<<<<< HEAD
+# writenode
 apps.tk-nuke-writenode.location:
   name: tk-nuke-writenode
   type: app_store
@@ -183,37 +147,11 @@
   name: tk-mari-projectmanager
   type: app_store
   version: v1.3.0
-=======
-
-# writenode
-apps.tk-nuke-writenode.location:
-  name: tk-nuke-writenode
-  type: app_store
-  version: v1.5.0
-
-# ---- Flame apps
-
-# flame export
-apps.tk-flame-export.location:
-  name: tk-flame-export
-  type: app_store
-  version: v1.10.1
-
-# flame review
-apps.tk-flame-review.location:
-  name: tk-flame-review
-  type: app_store
-  version: v1.4.1
-
-# ---- Mari apps
-
 # project manager
 apps.tk-mari-projectmanager.location:
   name: tk-mari-projectmanager
   type: app_store
   version: v1.2.2
-
 ################################################################################
 # reference all of the common frameworks
->>>>>>> d5b848a5
 frameworks: '@frameworks'