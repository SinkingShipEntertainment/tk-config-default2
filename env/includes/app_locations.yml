--- conflicted
+++ resolved
@@ -107,41 +107,22 @@
 apps.tk-shotgun-launchpublish.location:
   type: app_store
   name: tk-shotgun-launchpublish
-<<<<<<< HEAD
   version: v0.5.0
 apps.tk-shotgun-launchvredreview.location:
   type: app_store
   name: tk-shotgun-launchvredreview
   version: v1.1.0
+  # hiero export
 apps.tk-hiero-export.location:
   type: app_store
   name: tk-hiero-export
   version: v0.7.0
-=======
-  version: v0.4.1
-
-# ---- Hiero apps
-
-# hiero export
-apps.tk-hiero-export.location:
-  type: app_store
-  name: tk-hiero-export
-  version: v0.6.0
-
->>>>>>> c52ecb38
 # hiero openinshotgun
 apps.tk-hiero-openinshotgun.location:
   type: app_store
   name: tk-hiero-openinshotgun
-<<<<<<< HEAD
   version: v0.4.0
-=======
-  version: v0.3.5
-
-# ---- Houdini apps
-
 # houdini alembicnode
->>>>>>> c52ecb38
 apps.tk-houdini-alembicnode.location:
   type: app_store
   name: tk-houdini-alembicnode
