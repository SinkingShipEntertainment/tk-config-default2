--- conflicted
+++ resolved
@@ -108,16 +108,6 @@
   name: tk-vred
   version: v2.0.6
 
-<<<<<<< HEAD
-=======
-# Unreal
-engines.tk-unreal.location:
-  type: github_release
-  organization: ue4plugins
-  repository: tk-unreal
-  version: v1.0.1
-
->>>>>>> 35c254ee
 # -------------------------------------------- #
 # --- SSE additions below (-DW 2020-02-04) --- #
 # -------------------------------------------- #
