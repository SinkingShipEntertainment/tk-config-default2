# Copyright (c) 2017 Shotgun Software Inc.
#
# CONFIDENTIAL AND PROPRIETARY
#
# This work is provided "AS IS" and subject to the Shotgun Pipeline Toolkit
# Source Code License included in this distribution package. See LICENSE.
# By accessing, using, copying or modifying this work you indicate your
# agreement to the Shotgun Pipeline Toolkit Source Code License. All rights
# not expressly granted therein are reserved by Shotgun Software Inc.
#

# location descriptors for engines used in this configuration

################################################################################

# 3dsMax
engines.tk-3dsmaxplus.location:
  type: app_store
  name: tk-3dsmaxplus
  version: v0.5.11
<<<<<<< HEAD
=======

>>>>>>> c52ecb38
engines.tk-3dsmax.location:
  type: app_store
  name: tk-3dsmax
  version: v1.1.6
<<<<<<< HEAD
engines.tk-aftereffects.location:
  type: app_store
  name: tk-aftereffects
  version: v0.3.0
engines.tk-alias.location:
  type: app_store
  name: tk-alias
  version: v2.1.0
engines.tk-desktop.location:
  type: app_store
  name: tk-desktop
  version: v2.6.0
=======

# After Effects
engines.tk-aftereffects.location:
  type: app_store
  name: tk-aftereffects
  version: v0.2.1

# Alias
engines.tk-alias.location:
  type: app_store
  name: tk-alias
  version: v2.0.10

# Desktop
engines.tk-desktop.location:
  type: app_store
  name: tk-desktop
  version: v2.5.13

>>>>>>> c52ecb38
# Desktop2
engines.tk-desktop2.location:
  type: app_store
  name: tk-desktop2
  version: v1.5.0
engines.tk-flame.location:
  type: app_store
  name: tk-flame
  version: v1.16.4
# Desktop
#engines.tk-desktop.location:
#  type: app_store
#  name: tk-desktop
#  version: v2.5.11
# Desktop2
common.engines.tk-desktop2.location:
  type: app_store
  name: tk-desktop2
  version: v1.4.3
# Flame
#engines.tk-flame.location:
#  type: app_store
#  name: tk-flame
#  version: v1.15.6
# Houdini
engines.tk-houdini.location:
  type: app_store
  name: tk-houdini
  version: v1.8.1
engines.tk-mari.location:
  type: app_store
  name: tk-mari
<<<<<<< HEAD
  version: v1.3.1
engines.tk-maya.location:
  type: app_store
  name: tk-maya
  version: v0.11.1
engines.tk-motionbuilder.location:
  type: app_store
  name: tk-motionbuilder
  version: v0.6.2
=======
  version: v1.2.4

# Maya
engines.tk-maya.location:
  type: app_store
  name: tk-maya
  version: v0.10.4

# Motion Builder
engines.tk-motionbuilder.location:
  type: app_store
  name: tk-motionbuilder
  version: v0.5.2

# Nuke
>>>>>>> c52ecb38
engines.tk-nuke.location:
  type: app_store
  name: tk-nuke
  version: v0.14.1
# Photoshop
engines.tk-photoshopcc.location:
  type: app_store
  name: tk-photoshopcc
<<<<<<< HEAD
  version: v1.9.0
=======
  version: v1.8.2

# Shell
>>>>>>> c52ecb38
engines.tk-shell.location:
  type: app_store
  name: tk-shell
  version: v0.9.0
engines.tk-shotgun.location:
  type: app_store
  name: tk-shotgun
  version: v0.10.0
engines.tk-vred.location:
  type: app_store
  name: tk-vred
<<<<<<< HEAD
  version: v2.1.0
# Unreal
engines.tk-unreal.location:
  type: github_release
  organization: ue4plugins
  repository: tk-unreal
  version: v1.1.0
=======
  version: v2.0.8

>>>>>>> c52ecb38
# -------------------------------------------- #
# --- SSE additions below (-DW 2020-02-04) --- #
# -------------------------------------------- #
# Natron
engines.tk-natron.location:
  type: git
  branch: master
  path: https://github.com/diegogarciahuerta/tk-natron.git
  version: v1.0.1

# Unreal
engines.tk-unreal.location:
  type: git
  path: https://github.com/SinkingShipEntertainment/tk-unreal.git
  version: v1.1.0<|MERGE_RESOLUTION|>--- conflicted
+++ resolved
@@ -18,15 +18,10 @@
   type: app_store
   name: tk-3dsmaxplus
   version: v0.5.11
-<<<<<<< HEAD
-=======
-
->>>>>>> c52ecb38
 engines.tk-3dsmax.location:
   type: app_store
   name: tk-3dsmax
   version: v1.1.6
-<<<<<<< HEAD
 engines.tk-aftereffects.location:
   type: app_store
   name: tk-aftereffects
@@ -39,51 +34,31 @@
   type: app_store
   name: tk-desktop
   version: v2.6.0
-=======
-
 # After Effects
 engines.tk-aftereffects.location:
   type: app_store
   name: tk-aftereffects
   version: v0.2.1
-
 # Alias
 engines.tk-alias.location:
   type: app_store
   name: tk-alias
   version: v2.0.10
-
 # Desktop
 engines.tk-desktop.location:
   type: app_store
   name: tk-desktop
   version: v2.5.13
-
->>>>>>> c52ecb38
 # Desktop2
 engines.tk-desktop2.location:
   type: app_store
   name: tk-desktop2
   version: v1.5.0
+  # Flame
 engines.tk-flame.location:
   type: app_store
   name: tk-flame
   version: v1.16.4
-# Desktop
-#engines.tk-desktop.location:
-#  type: app_store
-#  name: tk-desktop
-#  version: v2.5.11
-# Desktop2
-common.engines.tk-desktop2.location:
-  type: app_store
-  name: tk-desktop2
-  version: v1.4.3
-# Flame
-#engines.tk-flame.location:
-#  type: app_store
-#  name: tk-flame
-#  version: v1.15.6
 # Houdini
 engines.tk-houdini.location:
   type: app_store
@@ -92,33 +67,18 @@
 engines.tk-mari.location:
   type: app_store
   name: tk-mari
-<<<<<<< HEAD
   version: v1.3.1
+  # Maya
 engines.tk-maya.location:
   type: app_store
   name: tk-maya
   version: v0.11.1
+  # Motion Builder
 engines.tk-motionbuilder.location:
   type: app_store
   name: tk-motionbuilder
   version: v0.6.2
-=======
-  version: v1.2.4
-
-# Maya
-engines.tk-maya.location:
-  type: app_store
-  name: tk-maya
-  version: v0.10.4
-
-# Motion Builder
-engines.tk-motionbuilder.location:
-  type: app_store
-  name: tk-motionbuilder
-  version: v0.5.2
-
 # Nuke
->>>>>>> c52ecb38
 engines.tk-nuke.location:
   type: app_store
   name: tk-nuke
@@ -127,13 +87,8 @@
 engines.tk-photoshopcc.location:
   type: app_store
   name: tk-photoshopcc
-<<<<<<< HEAD
   version: v1.9.0
-=======
-  version: v1.8.2
-
 # Shell
->>>>>>> c52ecb38
 engines.tk-shell.location:
   type: app_store
   name: tk-shell
@@ -145,7 +100,6 @@
 engines.tk-vred.location:
   type: app_store
   name: tk-vred
-<<<<<<< HEAD
   version: v2.1.0
 # Unreal
 engines.tk-unreal.location:
@@ -153,10 +107,6 @@
   organization: ue4plugins
   repository: tk-unreal
   version: v1.1.0
-=======
-  version: v2.0.8
-
->>>>>>> c52ecb38
 # -------------------------------------------- #
 # --- SSE additions below (-DW 2020-02-04) --- #
 # -------------------------------------------- #
@@ -166,7 +116,6 @@
   branch: master
   path: https://github.com/diegogarciahuerta/tk-natron.git
   version: v1.0.1
-
 # Unreal
 engines.tk-unreal.location:
   type: git
