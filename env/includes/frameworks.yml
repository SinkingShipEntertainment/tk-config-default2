--- conflicted
+++ resolved
@@ -20,31 +20,18 @@
       version: v1.1.3
       type: app_store
       name: tk-framework-adobe
-<<<<<<< HEAD
-=======
   # adminui - provides GUIs for administrative commands
->>>>>>> d5b848a5
   tk-framework-adminui_v0.x.x:
     location:
       version: v0.7.0
       type: app_store
       name: tk-framework-adminui
-<<<<<<< HEAD
-=======
   # aliastranslations - provides Alias translation tools
->>>>>>> d5b848a5
   tk-framework-aliastranslations_v0.x.x:
     location:
       version: v0.2.0
       type: app_store
       name: tk-framework-aliastranslations
-<<<<<<< HEAD
-  tk-framework-desktopserver_v1.x.x:
-    location:
-      version: v1.4.7
-      type: app_store
-      name: tk-framework-desktopserver
-=======
   # desktopserver - provides a server to run local commands.
   tk-framework-desktopserver_v1.x.x:
     location:
@@ -52,16 +39,12 @@
       type: app_store
       name: tk-framework-desktopserver
   # qtwidgets - collection of Toolkit related QT Widgets
->>>>>>> d5b848a5
   tk-framework-qtwidgets_v2.x.x:
     location:
       version: v2.10.0
       type: app_store
       name: tk-framework-qtwidgets
-<<<<<<< HEAD
-=======
   # shotgunutils v4 - Shotgun Related Utilities
->>>>>>> d5b848a5
   tk-framework-shotgunutils_v4.x.x:
     location:
       version: v4.4.15
@@ -72,10 +55,7 @@
       version: v5.8.0
       type: app_store
       name: tk-framework-shotgunutils
-<<<<<<< HEAD
-=======
   # widget - QT Widget Framework for Tank Apps (qtwidgets fw predecessor)
->>>>>>> d5b848a5
   tk-framework-widget_v0.2.x:
     location:
       version: v0.2.8
@@ -89,7 +69,6 @@
   tk-framework-desktopclient_v0.x.x:
     location:
       version: v0.2.0
-<<<<<<< HEAD
       type: app_store
       name: tk-framework-desktopclient
   tk-framework-lmv_v0.x.x:
@@ -97,14 +76,10 @@
       version: v0.2.0
       type: app_store
       name: tk-framework-lmv
-=======
-      type: app_store
-      name: tk-framework-desktopclient
   # unrealqt - PySide build for Unreal (Windows-only)
   tk-framework-unrealqt_v1.x.x:
     location:
       organization: ue4plugins
       version: v1.1.0
       type: github_release
-      repository: tk-framework-unrealqt
->>>>>>> d5b848a5
+      repository: tk-framework-unrealqt