--- conflicted
+++ resolved
@@ -35,11 +35,7 @@
   # desktopserver - provides a server to run local commands.
   tk-framework-desktopserver_v1.x.x:
     location:
-<<<<<<< HEAD
-      version: v1.4.6
-=======
       version: v1.4.7
->>>>>>> 8bb69767
       type: app_store
       name: tk-framework-desktopserver
   # qtwidgets - collection of Toolkit related QT Widgets
