# Copyright (c) 2017 Shotgun Software Inc.
#
# CONFIDENTIAL AND PROPRIETARY
#
# This work is provided "AS IS" and subject to the Shotgun Pipeline Toolkit
# Source Code License included in this distribution package. See LICENSE.
# By accessing, using, copying or modifying this work you indicate your
# agreement to the Shotgun Pipeline Toolkit Source Code License. All rights
# not expressly granted therein are reserved by Shotgun Software Inc.

################################################################################

includes:
- ../app_locations.yml

################################################################################

# 3dsmaxplus
settings.tk-multi-loader2.3dsmaxplus: &settings_tk-multi-loader2_3dsmaxplus
  action_mappings:
    3dsmax Scene: [import, reference]
    Alembic Cache: [import]
    Image: [texture_node]
    Rendered Image: [texture_node]
    Texture: [texture_node]
  entities:
  - caption: Assets
    entity_type: Asset
    filters:
    - [project, is, '{context.project}']
    hierarchy: [sg_asset_type, code]
  - caption: Shots
    entity_type: Shot
    filters:
    - [project, is, '{context.project}']
    hierarchy: [sg_sequence, code]
  - caption: My Tasks
    entity_type: Task
    filters:
    - [task_assignees, is, '{context.user}']
    - [project, is, '{context.project}']
    hierarchy: [entity, content]
  location: "@apps.tk-multi-loader2.location"

# 3dsmax
# Uses the same settings, but a different hook.
settings.tk-multi-loader2.3dsmax:
  <<: *settings_tk-multi-loader2_3dsmaxplus
  actions_hook: "{engine}/tk-multi-loader2/basic/scene_actions.py"


# flame
settings.tk-multi-loader2.flame:
  actions_hook: '{engine}/tk-multi-loader2/flame_loader_actions.py'
  action_mappings:
    Flame Batch File: [load_setup]
    Flame Quicktime: [load_clip]
    Flame Render: [load_clip]
    Flame OpenClip: [load_clip]
    Photoshop Image: [load_clip]
    Rendered Image: [load_clip]
    Image: [load_clip]
    Movie: [load_clip]
    Texture: [load_clip]
  entity_mappings:
    Shot: [load_batch]
    CutItem: [load_batch]
  location: "@apps.tk-multi-loader2.location"

# houdini
settings.tk-multi-loader2.houdini:
  action_mappings:
    Alembic Cache: [import]
    Houdini Scene: [merge]
    Image: [file_cop]
    Photoshop Image: [file_cop]
    Rendered Image: [file_cop]
    Texture: [file_cop]
  entities:
  - caption: Assets
    entity_type: Asset
    filters:
    - [project, is, '{context.project}']
    hierarchy: [sg_asset_type, code]
  - caption: Shots
    entity_type: Shot
    filters:
    - [project, is, '{context.project}']
    hierarchy: [sg_sequence, code]
  - caption: My Tasks
    entity_type: Task
    filters:
    - [task_assignees, is, '{context.user}']
    - [project, is, '{context.project}']
    hierarchy: [entity, content]
  publish_filters: [["sg_status_list", "is_not", null]]
  location: "@apps.tk-multi-loader2.location"

# mari
settings.tk-multi-loader2.mari:
  action_mappings:
    Alembic Cache: [geometry_import]
  entities:
  - caption: Assets
    entity_type: Asset
    filters:
    - [project, is, '{context.project}']
    hierarchy: [sg_asset_type, code]
    publish_filters: []
  - caption: My Tasks
    entity_type: Task
    filters:
    - [task_assignees, is, '{context.user}']
    - [project, is, '{context.project}']
    hierarchy: [entity, content]
    publish_filters: []
  title_name: Import
  location: '@apps.tk-multi-loader2.location'

# maya
settings.tk-multi-loader2.maya:
  action_mappings:
    Alembic Cache: [reference, import]
    Image: [texture_node, image_plane]
    Maya Scene: [reference, import]
    Photoshop Image: [texture_node, image_plane]
    Rendered Image: [texture_node, image_plane]
    Texture: [texture_node, image_plane]
  entities:
  - caption: Assets
    entity_type: Asset
    filters:
    - [project, is, "{context.project}"]
    hierarchy: [sg_asset_type, code]
  - caption: Shots
    entity_type: Shot
    filters:
    - [project, is, "{context.project}"]
    hierarchy: [sg_sequence, code]
  - caption: My Tasks
    entity_type: Task
    filters:
    - [task_assignees, is, "{context.user}"]
    - [project, is, "{context.project}"]
    hierarchy: [entity, content]
  publish_filters: [["sg_status_list", "is_not", null]]
  location: "@apps.tk-multi-loader2.location"

# nuke
settings.tk-multi-loader2.nuke:
  action_mappings:
    Alembic Cache: [read_node]
    Flame Render: [read_node]
    Flame Quicktime: [read_node]
    Image: [read_node]
    Movie: [read_node]
    Nuke Script: [script_import]
    Photoshop Image: [read_node]
    Rendered Image: [read_node]
    Texture: [read_node]
  entities:
  - caption: Assets
    entity_type: Asset
    filters:
    - [project, is, '{context.project}']
    hierarchy: [sg_asset_type, code]
  - caption: Shots
    entity_type: Shot
    filters:
    - [project, is, '{context.project}']
    hierarchy: [sg_sequence, code]
  - caption: My Tasks
    entity_type: Task
    filters:
    - [task_assignees, is, '{context.user}']
    - [project, is, '{context.project}']
    hierarchy: [entity, content]
  publish_filters: [["sg_status_list", "is_not", null]]
  location: "@apps.tk-multi-loader2.location"

# nuke studio (actions hook)
settings.tk-multi-loader2.nukestudio.project:
  actions_hook: '{self}/tk-nuke_actions.py'
  action_mappings:
    Image: [clip_import]
    Movie: [clip_import]
    Rendered Image: [clip_import]
  entities:
  - caption: Assets
    entity_type: Asset
    filters:
    - [project, is, '{context.project}']
    hierarchy: [sg_asset_type, code]
  - caption: Shots
    entity_type: Shot
    filters:
    - [project, is, '{context.project}']
    hierarchy: [sg_sequence, code]
  - caption: My Tasks
    entity_type: Task
    filters:
    - [task_assignees, is, '{context.user}']
    - [project, is, '{context.project}']
    hierarchy: [entity, content]
  publish_filters: [["sg_status_list", "is_not", null]]
  location: "@apps.tk-multi-loader2.location"

settings.tk-multi-loader2.nukestudio:
  actions_hook: '{self}/tk-nuke_actions.py'
  action_mappings:
    Alembic Cache: [read_node]
    Image: [read_node]
    Movie: [read_node]
    Nuke Script: [script_import]
    NukeStudio Project: [open_project]
    Photoshop Image: [read_node]
    Rendered Image: [read_node]
    Texture: [read_node]
  entities:
  - caption: Assets
    entity_type: Asset
    filters:
    - [project, is, '{context.project}']
    hierarchy: [sg_asset_type, code]
  - caption: Shots
    entity_type: Shot
    filters:
    - [project, is, '{context.project}']
    hierarchy: [sg_sequence, code]
  - caption: My Tasks
    entity_type: Task
    filters:
    - [task_assignees, is, '{context.user}']
    - [project, is, '{context.project}']
    hierarchy: [entity, content]
  publish_filters: [["sg_status_list", "is_not", null]]
  location: "@apps.tk-multi-loader2.location"

# photoshop
settings.tk-multi-loader2.photoshop:
  action_mappings:
    Photoshop Image: [add_as_a_layer, open_file]
    Rendered Image: [add_as_a_layer, open_file]
    Image: [add_as_a_layer, open_file]
    Texture: [add_as_a_layer, open_file]
  entities:
  - caption: Assets
    entity_type: Asset
    filters:
    - [project, is, '{context.project}']
    hierarchy: [sg_asset_type, code]
  - caption: Shots
    entity_type: Shot
    filters:
    - [project, is, '{context.project}']
    hierarchy: [sg_sequence, code]
  - caption: My Tasks
    entity_type: Task
    filters:
    - [task_assignees, is, '{context.user}']
    - [project, is, '{context.project}']
    hierarchy: [entity, content]
  publish_filters: [["sg_status_list", "is_not", null]]
  location: "@apps.tk-multi-loader2.location"

# after effects
settings.tk-multi-loader2.aftereffects:
  action_mappings:
    After Effects Project: [add_to_project, add_to_comp]
    Maya Scene: [add_to_project, add_to_comp]
    Photoshop Image: [add_to_project, add_to_comp]
    Rendered Image: [add_to_project, add_to_comp]
    Image: [add_to_project, add_to_comp]
    Texture: [add_to_project, add_to_comp]
  entities:
  - caption: Assets
    entity_type: Asset
    filters:
    - [project, is, '{context.project}']
    hierarchy: [sg_asset_type, code]
  - caption: Shots
    entity_type: Shot
    filters:
    - [project, is, '{context.project}']
    hierarchy: [sg_sequence, code]
  - caption: My Tasks
    entity_type: Task
    filters:
    - [task_assignees, is, '{context.user}']
    - [project, is, '{context.project}']
    hierarchy: [entity, content]
  actions_hook: "{engine}/tk-multi-loader2/basic/scene_actions.py"
  publish_filters: [["sg_status_list", "is_not", null]]
  location: "@apps.tk-multi-loader2.location"

# motion builder
settings.tk-multi-loader2.motionbuilder:
  entities:
  - caption: Assets
    entity_type: Asset
    filters:
    - [project, is, '{context.project}']
    hierarchy: [sg_asset_type, code]
  - caption: Shots
    entity_type: Shot
    filters:
    - [project, is, '{context.project}']
    hierarchy: [sg_sequence, code]
  - caption: My Tasks
    entity_type: Task
    filters:
    - [task_assignees, is, '{context.user}']
    - [project, is, '{context.project}']
    hierarchy: [entity, content]
  location: "@apps.tk-multi-loader2.location"

# alias
settings.tk-multi-loader2.alias:
  action_mappings:
    Alias File: [import, import_as_reference]
    Wref File: [reference]
    Igs File: [import, import_as_reference]
    Stp File: [import, import_as_reference]
    Stl File: [import, import_as_reference]
    Jt File: [import, import_as_reference]
    Catpart File: [import, import_as_reference]
    Fbx File: [import]
    Image: [texture_node]
    Photoshop Image: [texture_node]
    Tif File: [texture_node]
    Bmp File: [texture_node]
    Obj File: [import_subdiv]
    Tsm File: [import_subdiv]
    F3d File: [import_subdiv]
    Sf3d File: [import_subdiv]
  entities:
  - caption: Assets
    entity_type: Asset
    filters:
    - [project, is, '{context.project}']
    hierarchy: [sg_asset_type, code]
  - caption: My Tasks
    entity_type: Task
    filters:
    - [task_assignees, is, '{context.user}']
    - [project, is, '{context.project}']
    hierarchy: [entity, content]
  actions_hook: "{engine}/tk-multi-loader2/basic/scene_actions.py"
  publish_filters: [["sg_status_list", "is_not", null]]
  location: "@apps.tk-multi-loader2.location"

# VRED
settings.tk-multi-loader2.vred:
  action_mappings:
    Alias File: [import]
    Igs File: [import]
    Stp File: [import]
    Stl File: [import]
    Jt File: [import]
    Catpart File: [import]
    Fbx File: [import]
<<<<<<< HEAD
    VRED Scene: [load, import]
=======
    VRED Scene: [import]
>>>>>>> 117893a5
    Osb File: [import]
  entities:
  - caption: Assets
    entity_type: Asset
    filters:
    - [project, is, '{context.project}']
    hierarchy: [sg_asset_type, code]
  - caption: My Tasks
    entity_type: Task
    filters:
    - [task_assignees, is, '{context.user}']
    - [project, is, '{context.project}']
    hierarchy: [entity, content]
  actions_hook: "{engine}/tk-multi-loader2/basic/scene_actions.py"
  publish_filters: [["sg_status_list", "is_not", null]]
  location: "@apps.tk-multi-loader2.location"

# Sketchbook
settings.tk-multi-loader2.sketchbook:
  action_mappings:
    Photoshop Image: [add_image]
    Rendered Image: [add_image]
    Image: [add_image]
    Texture: [add_image]
    Tif File: [add_image]
    Bmp File: [add_image]
    Gif File: [add_image]
    Skba File: [open_file]
  entities:
  - caption: Assets
    entity_type: Asset
    filters:
    - [project, is, '{context.project}']
    hierarchy: [sg_asset_type, code]
  - caption: Shots
    entity_type: Shot
    filters:
    - [project, is, '{context.project}']
    hierarchy: [sg_sequence, code]
  - caption: My Tasks
    entity_type: Task
    filters:
    - [task_assignees, is, '{context.user}']
    - [project, is, '{context.project}']
    hierarchy: [entity, content]
  actions_hook: "{engine}/tk-multi-loader2/scene_actions.py"
  publish_filters: [["sg_status_list", "is_not", null]]
  location: "@apps.tk-multi-loader2.location"<|MERGE_RESOLUTION|>--- conflicted
+++ resolved
@@ -359,11 +359,7 @@
     Jt File: [import]
     Catpart File: [import]
     Fbx File: [import]
-<<<<<<< HEAD
-    VRED Scene: [load, import]
-=======
     VRED Scene: [import]
->>>>>>> 117893a5
     Osb File: [import]
   entities:
   - caption: Assets
